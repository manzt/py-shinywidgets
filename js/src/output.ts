import { HTMLManager, requireLoader } from '@jupyter-widgets/html-manager';
import { ShinyComm } from './comm';
import { jsonParse } from './utils';
import type { ErrorsMessageValue } from 'rstudio-shiny/srcts/types/src/shiny/shinyapp';


// Define our own custom module loader for Shiny
const shinyRequireLoader = async function(moduleName: string, moduleVersion: string): Promise<any> {

  // shiny provides require.js and also sets `define.amd=false` to prevent <script>s
  // with UMD loaders from triggering anonymous define() errors. shinywidgets should
  // generally be able to avoid anonymous define errors though since there should only
  // be one 'main' anonymous define() for the widget's module (located in a JS file that
  // we've already require.config({paths: {...}})ed; and in that case, requirejs adds a
  // data-requiremodule attribute to the <script> tag that shiny's custom define will
  // recognize and use as the name).)
  const oldAmd = (window as any).define.amd;

  // The is the original value for define.amd that require.js sets
  (window as any).define.amd = {jQuery: true};

  // Store jQuery global since loading we load a module, it may overwrite it
  // (qgrid is one good example)
  const old$ = (window as any).$;
  const oldJQ = (window as any).jQuery;

  if (moduleName === 'qgrid') {
    // qgrid wants to use base/js/dialog (if it's available) for full-screen tables
    // https://github.com/quantopian/qgrid/blob/877b420/js/src/qgrid.widget.js#L11-L16
    // Maybe that's worth supporting someday, but for now, we define it to be nothing
    // to avoid require('qgrid') from producing an error
    (window as any).define("base/js/dialog", [], function() { return null });
  }

  return requireLoader(moduleName, moduleVersion).finally(() => {
    (window as any).define.amd = oldAmd;
    (window as any).$ = old$;
    (window as any).jQuery = oldJQ;
  });
}

const manager = new HTMLManager({ loader: shinyRequireLoader });


/******************************************************************************
* Define the Shiny binding
******************************************************************************/

// Ideally we'd extend Shiny's HTMLOutputBinding, but the implementation isn't exported
class IPyWidgetOutput extends Shiny.OutputBinding {
  find(scope: HTMLElement): JQuery<HTMLElement> {
    return $(scope).find(".shiny-ipywidget-output");
  }
  onValueError(el: HTMLElement, err: ErrorsMessageValue): void {
    Shiny.unbindAll(el);
    this.renderError(el, err);
  }
  async renderValue(el: HTMLElement, data): Promise<void> {

    // Allow for a None/null value to hide the widget (css inspired by htmlwidgets)
    if (!data) {
      el.style.visibility = "hidden";
      return;
    } else {
      el.style.visibility = "inherit";
    }

    // Only forward the potential to fill if `output_widget(fillable=True)`
    // _and_ the widget instance wants to fill
    const fill = data.fill && el.classList.contains("html-fill-container");
    if (fill) el.classList.add("forward-fill-potential");

    // At this time point, we should've already handled an 'open' message, and so
    // the model should be ready to use
    const model = await manager.get_model(data.model_id);
    if (!model) {
      throw new Error(`No model found for id ${data.model_id}`);
    }

<<<<<<< HEAD
    model.then((m) => {
      const view = manager.create_view(m, { el });
      view.then(v => {
        manager.display_view(v, el).then(() => {
          // TODO: It would be better to .close() the widget here, but
          // I'm not sure how to do that yet (at least client-side)
          while (el.childNodes.length > 1) {
            el.removeChild(el.childNodes[0]);
          }
        })
      });
=======
    const view = await manager.create_view(model, {});
    await manager.display_view(view, {el: el});

    // Don't allow more than one .lmWidget container, which can happen
    // when the view is displayed more than once
    // TODO: It's probably better to get view(s) from m.views and .remove() them
    while (el.childNodes.length > 1) {
      el.removeChild(el.childNodes[0]);
    }

    // The ipywidgets container (.lmWidget)
    const lmWidget = el.children[0] as HTMLElement;

    this._maybeResize(lmWidget);
  }
  _maybeResize(lmWidget: HTMLElement): void {
    if (this._hasImplementation(lmWidget)) {
      return this._doResize();
    }

    // Some widget implementation (e.g., ipyleaflet, pydeck) won't actually
    // have rendered to the DOM at this point, so wait until they do
    const mo = new MutationObserver((mutations) => {
      if (this._hasImplementation(lmWidget)) {
        mo.disconnect();
        this._doResize();
      }
>>>>>>> d4e0f7c3
    });

    mo.observe(lmWidget, {childList: true});
  }
  _doResize(): void {
    // Trigger resize event to force layout (setTimeout() is needed for altair)
    // TODO: debounce this call?
    setTimeout(() => {
      window.dispatchEvent(new Event('resize'))
    }, 0);
  }
  _hasImplementation(lmWidget: HTMLElement): boolean {
    const impl = lmWidget.children[0];
    return impl && impl.children.length > 0;
  }
}

Shiny.outputBindings.register(new IPyWidgetOutput(), "shiny.IPyWidgetOutput");


// Due to the way HTMLManager (and widget implementations) get loaded (via
// require.js), the binding registration above can happen _after_ Shiny has
// already bound the DOM, especially in the dynamic UI case (i.e., output_binding()'s
// dependencies don't come in until after initial page load). And, in the dynamic UI
// case, UI is rendered asychronously via Shiny.shinyapp.taskQueue, so if it exists,
// we probably need to re-bind the DOM after the taskQueue is done.
const taskQueue = Shiny?.shinyapp?.taskQueue;
if (taskQueue) {
  taskQueue.enqueue(() => Shiny.bindAll(document.body));
}

/******************************************************************************
* Handle messages from the server-side Widget
******************************************************************************/

// Initialize the comm and model when a new widget is created
// This is basically our version of https://github.com/jupyterlab/jupyterlab/blob/d33de15/packages/services/src/kernel/default.ts#L1144-L1176
Shiny.addCustomMessageHandler("shinywidgets_comm_open", (msg_txt) => {
  setBaseURL();
  const msg = jsonParse(msg_txt);
  Shiny.renderDependencies(msg.content.html_deps);
  const comm = new ShinyComm(msg.content.comm_id);
  manager.handle_comm_open(comm, msg);
});

// Handle any mutation of the model (e.g., add a marker to a map, without a full redraw)
// Basically out version of https://github.com/jupyterlab/jupyterlab/blob/d33de15/packages/services/src/kernel/default.ts#L1200-L1215
Shiny.addCustomMessageHandler("shinywidgets_comm_msg", (msg_txt) => {
  const msg = jsonParse(msg_txt);
  manager.get_model(msg.content.comm_id).then(m => {
    // @ts-ignore for some reason IClassicComm doesn't have this method, but we do
    m.comm.handle_msg(msg);
  });
});

// TODO: test that this actually works
Shiny.addCustomMessageHandler("shinywidgets_comm_close", (msg_txt) => {
  const msg = jsonParse(msg_txt);
  manager.get_model(msg.content.comm_id).then(m => {
    // @ts-ignore for some reason IClassicComm doesn't have this method, but we do
    m.comm.handle_close(msg)
  });
});


// Our version of https://github.com/jupyter-widgets/widget-cookiecutter/blob/9694718/%7B%7Bcookiecutter.github_project_name%7D%7D/js/lib/extension.js#L8
function setBaseURL(x: string = '') {
  const base_url = document.querySelector('body').getAttribute('data-base-url');
  if (!base_url) {
    document.querySelector('body').setAttribute('data-base-url', x);
  }
}<|MERGE_RESOLUTION|>--- conflicted
+++ resolved
@@ -1,142 +1,128 @@
-import { HTMLManager, requireLoader } from '@jupyter-widgets/html-manager';
-import { ShinyComm } from './comm';
-import { jsonParse } from './utils';
-import type { ErrorsMessageValue } from 'rstudio-shiny/srcts/types/src/shiny/shinyapp';
-
+import { HTMLManager, requireLoader } from "@jupyter-widgets/html-manager";
+import { ShinyComm } from "./comm";
+import { jsonParse } from "./utils";
+import type { ErrorsMessageValue } from "rstudio-shiny/srcts/types/src/shiny/shinyapp";
 
 // Define our own custom module loader for Shiny
-const shinyRequireLoader = async function(moduleName: string, moduleVersion: string): Promise<any> {
+const shinyRequireLoader = async function (
+    moduleName: string,
+    moduleVersion: string
+): Promise<any> {
+    // shiny provides require.js and also sets `define.amd=false` to prevent <script>s
+    // with UMD loaders from triggering anonymous define() errors. shinywidgets should
+    // generally be able to avoid anonymous define errors though since there should only
+    // be one 'main' anonymous define() for the widget's module (located in a JS file that
+    // we've already require.config({paths: {...}})ed; and in that case, requirejs adds a
+    // data-requiremodule attribute to the <script> tag that shiny's custom define will
+    // recognize and use as the name).)
+    const oldAmd = (window as any).define.amd;
 
-  // shiny provides require.js and also sets `define.amd=false` to prevent <script>s
-  // with UMD loaders from triggering anonymous define() errors. shinywidgets should
-  // generally be able to avoid anonymous define errors though since there should only
-  // be one 'main' anonymous define() for the widget's module (located in a JS file that
-  // we've already require.config({paths: {...}})ed; and in that case, requirejs adds a
-  // data-requiremodule attribute to the <script> tag that shiny's custom define will
-  // recognize and use as the name).)
-  const oldAmd = (window as any).define.amd;
+    // The is the original value for define.amd that require.js sets
+    (window as any).define.amd = { jQuery: true };
 
-  // The is the original value for define.amd that require.js sets
-  (window as any).define.amd = {jQuery: true};
+    // Store jQuery global since loading we load a module, it may overwrite it
+    // (qgrid is one good example)
+    const old$ = (window as any).$;
+    const oldJQ = (window as any).jQuery;
 
-  // Store jQuery global since loading we load a module, it may overwrite it
-  // (qgrid is one good example)
-  const old$ = (window as any).$;
-  const oldJQ = (window as any).jQuery;
+    if (moduleName === "qgrid") {
+        // qgrid wants to use base/js/dialog (if it's available) for full-screen tables
+        // https://github.com/quantopian/qgrid/blob/877b420/js/src/qgrid.widget.js#L11-L16
+        // Maybe that's worth supporting someday, but for now, we define it to be nothing
+        // to avoid require('qgrid') from producing an error
+        (window as any).define("base/js/dialog", [], function () {
+            return null;
+        });
+    }
 
-  if (moduleName === 'qgrid') {
-    // qgrid wants to use base/js/dialog (if it's available) for full-screen tables
-    // https://github.com/quantopian/qgrid/blob/877b420/js/src/qgrid.widget.js#L11-L16
-    // Maybe that's worth supporting someday, but for now, we define it to be nothing
-    // to avoid require('qgrid') from producing an error
-    (window as any).define("base/js/dialog", [], function() { return null });
-  }
-
-  return requireLoader(moduleName, moduleVersion).finally(() => {
-    (window as any).define.amd = oldAmd;
-    (window as any).$ = old$;
-    (window as any).jQuery = oldJQ;
-  });
-}
+    return requireLoader(moduleName, moduleVersion).finally(() => {
+        (window as any).define.amd = oldAmd;
+        (window as any).$ = old$;
+        (window as any).jQuery = oldJQ;
+    });
+};
 
 const manager = new HTMLManager({ loader: shinyRequireLoader });
 
-
 /******************************************************************************
-* Define the Shiny binding
-******************************************************************************/
+ * Define the Shiny binding
+ ******************************************************************************/
 
 // Ideally we'd extend Shiny's HTMLOutputBinding, but the implementation isn't exported
 class IPyWidgetOutput extends Shiny.OutputBinding {
-  find(scope: HTMLElement): JQuery<HTMLElement> {
-    return $(scope).find(".shiny-ipywidget-output");
-  }
-  onValueError(el: HTMLElement, err: ErrorsMessageValue): void {
-    Shiny.unbindAll(el);
-    this.renderError(el, err);
-  }
-  async renderValue(el: HTMLElement, data): Promise<void> {
+    find(scope: HTMLElement): JQuery<HTMLElement> {
+        return $(scope).find(".shiny-ipywidget-output");
+    }
+    onValueError(el: HTMLElement, err: ErrorsMessageValue): void {
+        Shiny.unbindAll(el);
+        this.renderError(el, err);
+    }
+    async renderValue(el: HTMLElement, data): Promise<void> {
+        // Allow for a None/null value to hide the widget (css inspired by htmlwidgets)
+        if (!data) {
+            el.style.visibility = "hidden";
+            return;
+        } else {
+            el.style.visibility = "inherit";
+        }
 
-    // Allow for a None/null value to hide the widget (css inspired by htmlwidgets)
-    if (!data) {
-      el.style.visibility = "hidden";
-      return;
-    } else {
-      el.style.visibility = "inherit";
+        // Only forward the potential to fill if `output_widget(fillable=True)`
+        // _and_ the widget instance wants to fill
+        const fill = data.fill && el.classList.contains("html-fill-container");
+        if (fill) el.classList.add("forward-fill-potential");
+
+        // At this time point, we should've already handled an 'open' message, and so
+        // the model should be ready to use
+        const model = await manager.get_model(data.model_id);
+        if (!model) {
+            throw new Error(`No model found for id ${data.model_id}`);
+        }
+
+        const view = await manager.create_view(model, { el });
+        await manager.display_view(view, el);
+
+        // Don't allow more than one .lmWidget container, which can happen
+        // when the view is displayed more than once
+        // TODO: It's probably better to get view(s) from m.views and .remove() them
+        while (el.childNodes.length > 1) {
+            el.removeChild(el.childNodes[0]);
+        }
+
+        // The ipywidgets container (.lmWidget)
+        const lmWidget = el.children[0] as HTMLElement;
+
+        this._maybeResize(lmWidget);
     }
+    _maybeResize(lmWidget: HTMLElement): void {
+        if (this._hasImplementation(lmWidget)) {
+            return this._doResize();
+        }
 
-    // Only forward the potential to fill if `output_widget(fillable=True)`
-    // _and_ the widget instance wants to fill
-    const fill = data.fill && el.classList.contains("html-fill-container");
-    if (fill) el.classList.add("forward-fill-potential");
+        // Some widget implementation (e.g., ipyleaflet, pydeck) won't actually
+        // have rendered to the DOM at this point, so wait until they do
+        const mo = new MutationObserver((mutations) => {
+            if (this._hasImplementation(lmWidget)) {
+                mo.disconnect();
+                this._doResize();
+            }
+        });
 
-    // At this time point, we should've already handled an 'open' message, and so
-    // the model should be ready to use
-    const model = await manager.get_model(data.model_id);
-    if (!model) {
-      throw new Error(`No model found for id ${data.model_id}`);
+        mo.observe(lmWidget, { childList: true });
     }
-
-<<<<<<< HEAD
-    model.then((m) => {
-      const view = manager.create_view(m, { el });
-      view.then(v => {
-        manager.display_view(v, el).then(() => {
-          // TODO: It would be better to .close() the widget here, but
-          // I'm not sure how to do that yet (at least client-side)
-          while (el.childNodes.length > 1) {
-            el.removeChild(el.childNodes[0]);
-          }
-        })
-      });
-=======
-    const view = await manager.create_view(model, {});
-    await manager.display_view(view, {el: el});
-
-    // Don't allow more than one .lmWidget container, which can happen
-    // when the view is displayed more than once
-    // TODO: It's probably better to get view(s) from m.views and .remove() them
-    while (el.childNodes.length > 1) {
-      el.removeChild(el.childNodes[0]);
+    _doResize(): void {
+        // Trigger resize event to force layout (setTimeout() is needed for altair)
+        // TODO: debounce this call?
+        setTimeout(() => {
+            window.dispatchEvent(new Event("resize"));
+        }, 0);
     }
-
-    // The ipywidgets container (.lmWidget)
-    const lmWidget = el.children[0] as HTMLElement;
-
-    this._maybeResize(lmWidget);
-  }
-  _maybeResize(lmWidget: HTMLElement): void {
-    if (this._hasImplementation(lmWidget)) {
-      return this._doResize();
+    _hasImplementation(lmWidget: HTMLElement): boolean {
+        const impl = lmWidget.children[0];
+        return impl && impl.children.length > 0;
     }
-
-    // Some widget implementation (e.g., ipyleaflet, pydeck) won't actually
-    // have rendered to the DOM at this point, so wait until they do
-    const mo = new MutationObserver((mutations) => {
-      if (this._hasImplementation(lmWidget)) {
-        mo.disconnect();
-        this._doResize();
-      }
->>>>>>> d4e0f7c3
-    });
-
-    mo.observe(lmWidget, {childList: true});
-  }
-  _doResize(): void {
-    // Trigger resize event to force layout (setTimeout() is needed for altair)
-    // TODO: debounce this call?
-    setTimeout(() => {
-      window.dispatchEvent(new Event('resize'))
-    }, 0);
-  }
-  _hasImplementation(lmWidget: HTMLElement): boolean {
-    const impl = lmWidget.children[0];
-    return impl && impl.children.length > 0;
-  }
 }
 
 Shiny.outputBindings.register(new IPyWidgetOutput(), "shiny.IPyWidgetOutput");
-
 
 // Due to the way HTMLManager (and widget implementations) get loaded (via
 // require.js), the binding registration above can happen _after_ Shiny has
@@ -146,47 +132,48 @@
 // we probably need to re-bind the DOM after the taskQueue is done.
 const taskQueue = Shiny?.shinyapp?.taskQueue;
 if (taskQueue) {
-  taskQueue.enqueue(() => Shiny.bindAll(document.body));
+    taskQueue.enqueue(() => Shiny.bindAll(document.body));
 }
 
 /******************************************************************************
-* Handle messages from the server-side Widget
-******************************************************************************/
+ * Handle messages from the server-side Widget
+ ******************************************************************************/
 
 // Initialize the comm and model when a new widget is created
 // This is basically our version of https://github.com/jupyterlab/jupyterlab/blob/d33de15/packages/services/src/kernel/default.ts#L1144-L1176
 Shiny.addCustomMessageHandler("shinywidgets_comm_open", (msg_txt) => {
-  setBaseURL();
-  const msg = jsonParse(msg_txt);
-  Shiny.renderDependencies(msg.content.html_deps);
-  const comm = new ShinyComm(msg.content.comm_id);
-  manager.handle_comm_open(comm, msg);
+    setBaseURL();
+    const msg = jsonParse(msg_txt);
+    Shiny.renderDependencies(msg.content.html_deps);
+    const comm = new ShinyComm(msg.content.comm_id);
+    manager.handle_comm_open(comm, msg);
 });
 
 // Handle any mutation of the model (e.g., add a marker to a map, without a full redraw)
 // Basically out version of https://github.com/jupyterlab/jupyterlab/blob/d33de15/packages/services/src/kernel/default.ts#L1200-L1215
 Shiny.addCustomMessageHandler("shinywidgets_comm_msg", (msg_txt) => {
-  const msg = jsonParse(msg_txt);
-  manager.get_model(msg.content.comm_id).then(m => {
-    // @ts-ignore for some reason IClassicComm doesn't have this method, but we do
-    m.comm.handle_msg(msg);
-  });
+    const msg = jsonParse(msg_txt);
+    manager.get_model(msg.content.comm_id).then((m) => {
+        // @ts-ignore for some reason IClassicComm doesn't have this method, but we do
+        m.comm.handle_msg(msg);
+    });
 });
 
 // TODO: test that this actually works
 Shiny.addCustomMessageHandler("shinywidgets_comm_close", (msg_txt) => {
-  const msg = jsonParse(msg_txt);
-  manager.get_model(msg.content.comm_id).then(m => {
-    // @ts-ignore for some reason IClassicComm doesn't have this method, but we do
-    m.comm.handle_close(msg)
-  });
+    const msg = jsonParse(msg_txt);
+    manager.get_model(msg.content.comm_id).then((m) => {
+        // @ts-ignore for some reason IClassicComm doesn't have this method, but we do
+        m.comm.handle_close(msg);
+    });
 });
 
-
 // Our version of https://github.com/jupyter-widgets/widget-cookiecutter/blob/9694718/%7B%7Bcookiecutter.github_project_name%7D%7D/js/lib/extension.js#L8
-function setBaseURL(x: string = '') {
-  const base_url = document.querySelector('body').getAttribute('data-base-url');
-  if (!base_url) {
-    document.querySelector('body').setAttribute('data-base-url', x);
-  }
+function setBaseURL(x: string = "") {
+    const base_url = document
+        .querySelector("body")
+        .getAttribute("data-base-url");
+    if (!base_url) {
+        document.querySelector("body").setAttribute("data-base-url", x);
+    }
 }